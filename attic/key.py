from binascii import hexlify, a2b_base64, b2a_base64
from getpass import getpass
import os
import msgpack
import textwrap
from collections import namedtuple
import hmac
from hashlib import sha1, sha256, sha512
import zlib

try:
    import lzma  # python >= 3.3
except ImportError:
    try:
        from backports import lzma  # backports.lzma from pypi
    except ImportError:
        lzma = None

try:
    import blosc
except ImportError:
    blosc = None

from attic.crypto import pbkdf2_sha256, get_random_bytes, AES, AES_CTR_MODE, AES_GCM_MODE, \
    bytes_to_int, increment_iv
from attic.helpers import IntegrityError, get_keys_dir, Error

# TODO fix cyclic import:
#from attic.archive import CHUNK_MAX
CHUNK_MAX = 10 * 1024 * 1024

Meta = namedtuple('Meta', 'compr_type, key_type, mac_type, cipher_type, iv, legacy')


class UnsupportedPayloadError(Error):
    """Unsupported payload type {}. A newer version is required to access this repository.
    """

<<<<<<< HEAD
class sha512_256(object):  # note: can't subclass sha512
    """sha512, but digest truncated to 256bit - faster than sha256 on 64bit platforms"""
    digestsize = digest_size = 32
    block_size = 64

    def __init__(self, data=None):
        self.name = 'sha512-256'
        self._h = sha512()
        if data:
            self.update(data)

    def update(self, data):
        self._h.update(data)

    def digest(self):
        return self._h.digest()[:self.digest_size]

    def hexdigest(self):
        return self._h.hexdigest()[:self.digest_size * 2]

    def copy(self):
        new = sha512_256.__new__(sha512_256)
        new._h = self._h.copy()
        return new


# HASH / MAC stuff below all has a mac-like interface, so it can be used in the same way.
# special case: hashes do not use keys (and thus, do not sign/authenticate)

class HASH:  # note: we can't subclass sha1/sha256/sha512
    TYPE = 0  # override in subclass
    digest_size = 0  # override in subclass
    hash_func = None  # override in subclass

    def __init__(self, key, data=b''):
        # signature is like for a MAC, we ignore the key as this is a simple hash
        if key is not None:
            raise Exception("use a HMAC if you have a key")
        self.h = self.hash_func(data)

    def update(self, data):
        self.h.update(data)

    def digest(self):
        return self.h.digest()

    def hexdigest(self):
        return self.h.hexdigest()


class SHA256(HASH):
    TYPE = 0
    digest_size = 32
    hash_func = sha256


class SHA512_256(HASH):
    TYPE = 1
    digest_size = 32
    hash_func = sha512_256


class GHASH:
    TYPE = 2
    digest_size = 16

    def __init__(self, key, data=b''):
        # signature is like for a MAC, we ignore the key as this is a simple hash
        if key is not None:
            raise Exception("use a MAC if you have a key")
        self.mac_cipher = AES(mode=AES_GCM_MODE, is_encrypt=True, key=b'\0' * 32, iv=b'\0' * 16)
        if data:
            self.update(data)

    def update(self, data):
        # GMAC = aes-gcm with all data as AAD, no data as to-be-encrypted data
        self.mac_cipher.add(bytes(data))

    def digest(self):
        hash, _ = self.mac_cipher.compute_mac_and_encrypt(b'')
        return hash


class SHA1(HASH):
    TYPE = 3
    digest_size = 20
    hash_func = sha1


class SHA512(HASH):
    TYPE = 4
    digest_size = 64
    hash_func = sha512
=======
class KeyfileNotFoundError(Error):
    """No key file for repository {} found in {}.
    """
>>>>>>> 354b3d34


class HMAC(hmac.HMAC):
    TYPE = 0  # override in subclass
    digest_size = 0  # override in subclass
    hash_func = None  # override in subclass

    def __init__(self, key, data):
        if key is None:
            raise Exception("do not use HMAC if you don't have a key")
        super().__init__(key, data, self.hash_func)

    def update(self, msg):
        # Workaround a bug in Python < 3.4 Where HMAC does not accept memoryviews
        self.inner.update(msg)


class HMAC_SHA256(HMAC):
    TYPE = 10
    digest_size = 32
    hash_func = sha256


class HMAC_SHA512_256(HMAC):
    TYPE = 11
    digest_size = 32
    hash_func = sha512_256


class HMAC_SHA1(HMAC):
    TYPE = 13
    digest_size = 20
    hash_func = sha1


class HMAC_SHA512(HMAC):
    TYPE = 14
    digest_size = 64
    hash_func = sha512


class GMAC(GHASH):
    TYPE = 20
    digest_size = 16

    def __init__(self, key, data=b''):
        if key is None:
            raise Exception("do not use GMAC if you don't have a key")
        self.mac_cipher = AES(mode=AES_GCM_MODE, is_encrypt=True, key=key, iv=b'\0' * 16)
        if data:
            self.update(data)


# defaults are optimized for speed on modern CPUs with AES hw support
HASH_DEFAULT = GHASH.TYPE
MAC_DEFAULT = GMAC.TYPE


# compressor classes, all same interface

class NullCompressor(object):  # uses 0 in the mapping
    TYPE = 0

    def compress(self, data):
        return bytes(data)

    def decompress(self, data):
        return bytes(data)


class ZlibCompressor(object):  # uses 1..9 in the mapping
    TYPE = 0
    LEVELS = range(10)

    def compress(self, data):
        level = self.TYPE - ZlibCompressor.TYPE
        return zlib.compress(data, level)

    def decompress(self, data):
        return zlib.decompress(data)


class LzmaCompressor(object):  # uses 10..19 in the mapping
    TYPE = 10
    PRESETS = range(10)

    def __init__(self):
        if lzma is None:
            raise NotImplemented("lzma compression needs Python >= 3.3 or backports.lzma from PyPi")

    def compress(self, data):
        preset = self.TYPE - LzmaCompressor.TYPE
        return lzma.compress(data, preset=preset)

    def decompress(self, data):
        return lzma.decompress(data)


class BLOSCCompressor(object):
    TYPE = 0  # override in subclass
    LEVELS = range(10)
    CNAME = ''  # override in subclass

    def __init__(self):
        if blosc is None:
            raise NotImplemented("%s compression needs blosc from PyPi" % self.CNAME)
        if self.CNAME not in blosc.compressor_list():
            raise NotImplemented("%s compression is not supported by blosc" % self.CNAME)
        blosc.set_blocksize(16384)  # 16kiB is the minimum, so 64kiB are enough for 4 threads

    def _get_level(self):
        raise NotImplemented

    def compress(self, data):
        return blosc.compress(bytes(data), 1, cname=self.CNAME, clevel=self._get_level())

    def decompress(self, data):
        return blosc.decompress(data)


class LZ4Compressor(BLOSCCompressor):
    TYPE = 20
    CNAME = 'lz4'

    def _get_level(self):
        return self.TYPE - LZ4Compressor.TYPE


class LZ4HCCompressor(BLOSCCompressor):
    TYPE = 30
    CNAME = 'lz4hc'

    def _get_level(self):
        return self.TYPE - LZ4HCCompressor.TYPE


class BLOSCLZCompressor(BLOSCCompressor):
    TYPE = 40
    CNAME = 'blosclz'

    def _get_level(self):
        return self.TYPE - BLOSCLZCompressor.TYPE


class SnappyCompressor(BLOSCCompressor):
    TYPE = 50
    CNAME = 'snappy'

    def _get_level(self):
        return self.TYPE - SnappyCompressor.TYPE


class BLOSCZlibCompressor(BLOSCCompressor):
    TYPE = 60
    CNAME = 'zlib'

    def _get_level(self):
        return self.TYPE - BLOSCZlibCompressor.TYPE


# default is optimized for speed
COMPR_DEFAULT = NullCompressor.TYPE # no compression


# ciphers - AEAD (authenticated encryption with assoc. data) style interface
# special case: PLAIN dummy does not encrypt / authenticate

class PLAIN:
    TYPE = 0
    enc_iv = None  # dummy

    def __init__(self, **kw):
        pass

    def compute_mac_and_encrypt(self, meta, data):
        return None, data

    def check_mac_and_decrypt(self, mac, meta, data):
        return data


def get_aad(meta):
    """get additional authenticated data for AEAD ciphers"""
    if meta.legacy:
        # legacy format computed the mac over (iv_last8 +  data)
        return meta.iv[8:]
    else:
        return msgpack.packb(meta)


class AES_CTR_HMAC:
    TYPE = 1

    def __init__(self, enc_key=b'\0' * 32, enc_iv=b'\0' * 16, enc_hmac_key=b'\0' * 32, **kw):
        self.hmac_key = enc_hmac_key
        self.enc_iv = enc_iv
        self.enc_cipher = AES(mode=AES_CTR_MODE, is_encrypt=True, key=enc_key, iv=enc_iv)
        self.dec_cipher = AES(mode=AES_CTR_MODE, is_encrypt=False, key=enc_key)

    def compute_mac_and_encrypt(self, meta, data):
        self.enc_cipher.reset(iv=meta.iv)
        _, data = self.enc_cipher.compute_mac_and_encrypt(data)
        self.enc_iv = increment_iv(meta.iv, len(data))
        aad = get_aad(meta)
        mac = HMAC(self.hmac_key, aad + data, sha256).digest()  # XXX mac / hash flexibility
        return mac, data

    def check_mac_and_decrypt(self, mac, meta, data):
        aad = get_aad(meta)
        if HMAC(self.hmac_key, aad + data, sha256).digest() != mac:
            raise IntegrityError('Encryption envelope checksum mismatch')
        self.dec_cipher.reset(iv=meta.iv)
        data = self.dec_cipher.check_mac_and_decrypt(None, data)
        return data


class AES_GCM:
    TYPE = 2

    def __init__(self, enc_key=b'\0' * 32, enc_iv=b'\0' * 16, **kw):
        # note: hmac_key is not used for aes-gcm, it does aes+gmac in 1 pass
        self.enc_iv = enc_iv
        self.enc_cipher = AES(mode=AES_GCM_MODE, is_encrypt=True, key=enc_key, iv=enc_iv)
        self.dec_cipher = AES(mode=AES_GCM_MODE, is_encrypt=False, key=enc_key)

    def compute_mac_and_encrypt(self, meta, data):
        self.enc_cipher.reset(iv=meta.iv)
        aad = get_aad(meta)
        self.enc_cipher.add(aad)
        mac, data = self.enc_cipher.compute_mac_and_encrypt(data)
        self.enc_iv = increment_iv(meta.iv, len(data))
        return mac, data

    def check_mac_and_decrypt(self, mac, meta, data):
        self.dec_cipher.reset(iv=meta.iv)
        aad = get_aad(meta)
        self.dec_cipher.add(aad)
        try:
            data = self.dec_cipher.check_mac_and_decrypt(mac, data)
        except Exception:
            raise IntegrityError('Encryption envelope checksum mismatch')
        return data


# cipher default is optimized for speed on modern CPUs with AES hw support
PLAIN_DEFAULT = PLAIN.TYPE
CIPHER_DEFAULT = AES_GCM.TYPE


# misc. types of keys
# special case: no keys (thus: no encryption, no signing/authentication)

class KeyBase(object):
    TYPE = 0x00  # override in derived classes

    def __init__(self, compressor_cls, maccer_cls, cipher_cls):
        self.compressor = compressor_cls()
        self.maccer_cls = maccer_cls  # hasher/maccer used by id_hash
        self.cipher_cls = cipher_cls  # plaintext dummy or AEAD cipher
        self.cipher = cipher_cls()
        self.id_key = None

    def id_hash(self, data):
        """Return a HASH (no id_key) or a MAC (using the "id_key" key)

        XXX do we need a cryptographic hash function here or is a keyed hash
        function like GMAC / GHASH good enough? See NIST SP 800-38D.

        IMPORTANT: in 1 repo, there should be only 1 kind of id_hash, otherwise
        data hashed/maced with one id_hash might result in same ID as already
        exists in the repo for other data created with another id_hash method.
        somehow unlikely considering 128 or 256bits, but still.
        """
        return self.maccer_cls(self.id_key, data).digest()

    def encrypt(self, data):
        data = self.compressor.compress(data)
        meta = Meta(compr_type=self.compressor.TYPE, key_type=self.TYPE,
                    mac_type=self.maccer_cls.TYPE, cipher_type=self.cipher.TYPE,
                    iv=self.cipher.enc_iv, legacy=False)
        mac, data = self.cipher.compute_mac_and_encrypt(meta, data)
        return generate(mac, meta, data)

    def decrypt(self, id, data):
        mac, meta, data = parser(data)
        compressor, keyer, maccer, cipher = get_implementations(meta)
        assert isinstance(self, keyer)
        assert self.maccer_cls is maccer
        assert self.cipher_cls is cipher
        data = self.cipher.check_mac_and_decrypt(mac, meta, data)
        data = self.compressor.decompress(data)
        if id and self.id_hash(data) != id:
            raise IntegrityError('Chunk id verification failed')
        return data


class PlaintextKey(KeyBase):
    TYPE = 0x02

    chunk_seed = 0

    @classmethod
    def create(cls, repository, args):
        print('Encryption NOT enabled.\nUse the "--encryption=passphrase|keyfile" to enable encryption.')
        compressor = compressor_creator(args)
        maccer = maccer_creator(args, cls)
        cipher = cipher_creator(args, cls)
        return cls(compressor, maccer, cipher)

    @classmethod
    def detect(cls, repository, manifest_data):
        mac, meta, data = parser(manifest_data)
        compressor, keyer, maccer, cipher = get_implementations(meta)
        return cls(compressor, maccer, cipher)


class AESKeyBase(KeyBase):
    """Common base class shared by KeyfileKey and PassphraseKey

    Chunks are encrypted using 256bit AES in CTR or GCM mode.
    Chunks are authenticated by a GCM GMAC or a HMAC.

    Payload layout: TYPE(1) + MAC(32) + NONCE(8) + CIPHERTEXT

    To reduce payload size only 8 bytes of the 16 bytes nonce is saved
    in the payload, the first 8 bytes are always zeros. This does not
    affect security but limits the maximum repository capacity to
    only 295 exabytes!
    """
    def extract_iv(self, payload):
        _, meta, _ = parser(payload)
        return meta.iv

    def init_from_random_data(self, data):
        self.enc_key = data[0:32]
        self.enc_hmac_key = data[32:64]
        self.id_key = data[64:96]
        self.chunk_seed = bytes_to_int(data[96:100])
        # Convert to signed int32
        if self.chunk_seed & 0x80000000:
            self.chunk_seed = self.chunk_seed - 0xffffffff - 1

    def init_ciphers(self, enc_iv=b'\0' * 16):
        self.cipher = self.cipher_cls(enc_key=self.enc_key, enc_iv=enc_iv,
                                      enc_hmac_key=self.enc_hmac_key)

    @property
    def enc_iv(self):
        return self.cipher.enc_iv


class PassphraseKey(AESKeyBase):
    TYPE = 0x01
    iterations = 100000

    @classmethod
    def create(cls, repository, args):
        compressor = compressor_creator(args)
        maccer = maccer_creator(args, cls)
        cipher = cipher_creator(args, cls)
        key = cls(compressor, maccer, cipher)
        passphrase = os.environ.get('ATTIC_PASSPHRASE')
        if passphrase is not None:
            passphrase2 = passphrase
        else:
            passphrase, passphrase2 = 1, 2
        while passphrase != passphrase2:
            passphrase = getpass('Enter passphrase: ')
            if not passphrase:
                print('Passphrase must not be blank')
                continue
            passphrase2 = getpass('Enter same passphrase again: ')
            if passphrase != passphrase2:
                print('Passphrases do not match')
        key.init(repository, passphrase)
        if passphrase:
            print('Remember your passphrase. Your data will be inaccessible without it.')
        return key

    @classmethod
    def detect(cls, repository, manifest_data):
        prompt = 'Enter passphrase for %s: ' % repository._location.orig
        mac, meta, data = parser(manifest_data)
        compressor, keyer, maccer, cipher = get_implementations(meta)
        key = cls(compressor, maccer, cipher)
        passphrase = os.environ.get('ATTIC_PASSPHRASE')
        if passphrase is None:
            passphrase = getpass(prompt)
        while True:
            key.init(repository, passphrase)
            try:
                key.decrypt(None, manifest_data)
                key.init_ciphers(increment_iv(key.extract_iv(manifest_data), len(data)))
                return key
            except IntegrityError:
                passphrase = getpass(prompt)

    def change_passphrase(self):
        class ImmutablePassphraseError(Error):
            """The passphrase for this encryption key type can't be changed."""

        raise ImmutablePassphraseError

    def init(self, repository, passphrase):
        self.init_from_random_data(pbkdf2_sha256(passphrase.encode('utf-8'), repository.id, self.iterations, 100))
        self.init_ciphers()


class KeyfileKey(AESKeyBase):
    FILE_ID = 'ATTIC KEY'
    TYPE = 0x00

    @classmethod
    def detect(cls, repository, manifest_data):
        mac, meta, data = parser(manifest_data)
        compressor, keyer, maccer, cipher = get_implementations(meta)
        key = cls(compressor, maccer, cipher)
        path = cls.find_key_file(repository)
        prompt = 'Enter passphrase for key file %s: ' % path
        passphrase = os.environ.get('ATTIC_PASSPHRASE', '')
        while not key.load(path, passphrase):
            passphrase = getpass(prompt)
        key.init_ciphers(increment_iv(key.extract_iv(manifest_data), len(data)))
        return key

    @classmethod
    def find_key_file(cls, repository):
        id = hexlify(repository.id).decode('ascii')
        keys_dir = get_keys_dir()
        for name in os.listdir(keys_dir):
            filename = os.path.join(keys_dir, name)
            with open(filename, 'r') as fd:
                line = fd.readline().strip()
                if line and line.startswith(cls.FILE_ID) and line[10:] == id:
                    return filename
        raise KeyfileNotFoundError(repository._location.canonical_path(), get_keys_dir())

    def load(self, filename, passphrase):
        with open(filename, 'r') as fd:
            cdata = a2b_base64(''.join(fd.readlines()[1:]).encode('ascii'))  # .encode needed for Python 3.[0-2]
        data = self.decrypt_key_file(cdata, passphrase)
        if data:
            key = msgpack.unpackb(data)
            if key[b'version'] != 1:
                raise IntegrityError('Invalid key file header')
            self.repository_id = key[b'repository_id']
            self.enc_key = key[b'enc_key']
            self.enc_hmac_key = key[b'enc_hmac_key']
            self.id_key = key[b'id_key']
            self.chunk_seed = key[b'chunk_seed']
            self.path = filename
            return True

    def decrypt_key_file(self, data, passphrase):
        d = msgpack.unpackb(data)
        assert d[b'version'] == 1
        assert d[b'algorithm'] == b'gmac'
        key = pbkdf2_sha256(passphrase.encode('utf-8'), d[b'salt'], d[b'iterations'], 32)
        try:
            cipher = AES(mode=AES_GCM_MODE, is_encrypt=False, key=key, iv=b'\0'*16)
            data = cipher.check_mac_and_decrypt(d[b'hash'], d[b'data'])
            return data
        except Exception:
            return None

    def encrypt_key_file(self, data, passphrase):
        salt = get_random_bytes(32)
        iterations = 100000
        key = pbkdf2_sha256(passphrase.encode('utf-8'), salt, iterations, 32)
        cipher = AES(mode=AES_GCM_MODE, is_encrypt=True, key=key, iv=b'\0'*16)
        mac, cdata = cipher.compute_mac_and_encrypt(data)
        d = {
            'version': 1,
            'salt': salt,
            'iterations': iterations,
            'algorithm': 'gmac',
            'hash': mac,
            'data': cdata,
        }
        return msgpack.packb(d)

    def save(self, path, passphrase):
        key = {
            'version': 1,
            'repository_id': self.repository_id,
            'enc_key': self.enc_key,
            'enc_hmac_key': self.enc_hmac_key,
            'id_key': self.id_key,
            'chunk_seed': self.chunk_seed,
        }
        data = self.encrypt_key_file(msgpack.packb(key), passphrase)
        with open(path, 'w') as fd:
            fd.write('%s %s\n' % (self.FILE_ID, hexlify(self.repository_id).decode('ascii')))
            fd.write('\n'.join(textwrap.wrap(b2a_base64(data).decode('ascii'))))
            fd.write('\n')
        self.path = path

    def change_passphrase(self):
        passphrase, passphrase2 = 1, 2
        while passphrase != passphrase2:
            passphrase = getpass('New passphrase: ')
            passphrase2 = getpass('Enter same passphrase again: ')
            if passphrase != passphrase2:
                print('Passphrases do not match')
        self.save(self.path, passphrase)
        print('Key file "%s" updated' % self.path)

    @classmethod
    def create(cls, repository, args):
        filename = args.repository.to_key_filename()
        path = filename
        i = 1
        while os.path.exists(path):
            i += 1
            path = filename + '.%d' % i
        passphrase = os.environ.get('ATTIC_PASSPHRASE')
        if passphrase is not None:
            passphrase2 = passphrase
        else:
            passphrase, passphrase2 = 1, 2
        while passphrase != passphrase2:
            passphrase = getpass('Enter passphrase (empty for no passphrase):')
            passphrase2 = getpass('Enter same passphrase again: ')
            if passphrase != passphrase2:
                print('Passphrases do not match')
        compressor = compressor_creator(args)
        maccer = maccer_creator(args, cls)
        cipher = cipher_creator(args, cls)
        key = cls(compressor, maccer, cipher)
        key.repository_id = repository.id
        key.init_from_random_data(get_random_bytes(100))
        key.init_ciphers()
        key.save(path, passphrase)
        print('Key file "%s" created.' % key.path)
        print('Keep this file safe. Your data will be inaccessible without it.')
        return key


# note: key 0 nicely maps to a zlib compressor with level 0 which means "no compression"
compressor_mapping = {}
for level in ZlibCompressor.LEVELS:
    compressor_mapping[ZlibCompressor.TYPE + level] = \
        type('ZlibCompressorLevel%d' % level, (ZlibCompressor, ), dict(TYPE=ZlibCompressor.TYPE + level))
for preset in LzmaCompressor.PRESETS:
    compressor_mapping[LzmaCompressor.TYPE + preset] = \
        type('LzmaCompressorPreset%d' % preset, (LzmaCompressor, ), dict(TYPE=LzmaCompressor.TYPE + preset))
for level in LZ4Compressor.LEVELS:
    compressor_mapping[LZ4Compressor.TYPE + level] = \
        type('LZ4CompressorLevel%d' % level, (LZ4Compressor, ), dict(TYPE=LZ4Compressor.TYPE + level))
for level in LZ4HCCompressor.LEVELS:
    compressor_mapping[LZ4HCCompressor.TYPE + level] = \
        type('LZ4HCCompressorLevel%d' % level, (LZ4HCCompressor, ), dict(TYPE=LZ4HCCompressor.TYPE + level))
for level in BLOSCLZCompressor.LEVELS:
    compressor_mapping[BLOSCLZCompressor.TYPE + level] = \
        type('BLOSCLZCompressorLevel%d' % level, (BLOSCLZCompressor, ), dict(TYPE=BLOSCLZCompressor.TYPE + level))
for level in SnappyCompressor.LEVELS:
    compressor_mapping[SnappyCompressor.TYPE + level] = \
        type('SnappyCompressorLevel%d' % level, (SnappyCompressor, ), dict(TYPE=SnappyCompressor.TYPE + level))
for level in BLOSCZlibCompressor.LEVELS:
    compressor_mapping[BLOSCZlibCompressor.TYPE + level] = \
        type('BLOSCZlibCompressorLevel%d' % level, (BLOSCZlibCompressor, ), dict(TYPE=BLOSCZlibCompressor.TYPE + level))
# overwrite 0 with NullCompressor
compressor_mapping[NullCompressor.TYPE] = NullCompressor


keyer_mapping = {
    KeyfileKey.TYPE: KeyfileKey,
    PassphraseKey.TYPE: PassphraseKey,
    PlaintextKey.TYPE: PlaintextKey,
}


maccer_mapping = {
    # simple hashes, not MACs (but MAC-like class __init__ method signature):
    SHA1.TYPE: SHA1,
    SHA256.TYPE: SHA256,
    SHA512_256.TYPE: SHA512_256,
    SHA512.TYPE: SHA512,
    GHASH.TYPE: GHASH,
    # MACs:
    HMAC_SHA1.TYPE: HMAC_SHA1,
    HMAC_SHA256.TYPE: HMAC_SHA256,
    HMAC_SHA512_256.TYPE: HMAC_SHA512_256,
    HMAC_SHA512.TYPE: HMAC_SHA512,
    GMAC.TYPE: GMAC,
}


cipher_mapping = {
    # no cipher (but cipher-like class __init__ method signature):
    PLAIN.TYPE: PLAIN,
    # AEAD cipher implementations
    AES_CTR_HMAC.TYPE: AES_CTR_HMAC,
    AES_GCM.TYPE: AES_GCM,
}


def get_implementations(meta):
    try:
        compressor = compressor_mapping[meta.compr_type]
        keyer = keyer_mapping[meta.key_type]
        maccer = maccer_mapping[meta.mac_type]
        cipher = cipher_mapping[meta.cipher_type]
    except KeyError:
        raise UnsupportedPayloadError("compr_type %x key_type %x mac_type %x cipher_type %x" % (
            meta.compr_type, meta.key_type, meta.mac_type, meta.cipher_type))
    return compressor, keyer, maccer, cipher


def legacy_parser(all_data, key_type):  # all rather hardcoded
    """
    Payload layout:
    no encryption:   TYPE(1) + data
    with encryption: TYPE(1) + HMAC(32) + NONCE(8) + data
    data is compressed with zlib level 6 and (in the 2nd case) encrypted.

    To reduce payload size only 8 bytes of the 16 bytes nonce is saved
    in the payload, the first 8 bytes are always zeros. This does not
    affect security but limits the maximum repository capacity to
    only 295 exabytes!
    """
    offset = 1
    if key_type == PlaintextKey.TYPE:
        mac_type = SHA256.TYPE
        mac = None
        cipher_type = PLAIN.TYPE
        iv = None
        data = all_data[offset:]
    else:
        mac_type = HMAC_SHA256.TYPE
        mac = all_data[offset:offset+32]
        cipher_type = AES_CTR_HMAC.TYPE
        # legacy attic did not store the full IV on disk, as the upper 8 bytes
        # are expected to be zero anyway as the full IV is a 128bit counter.
        iv = b'\0' * 8 + all_data[offset+32:offset+40]
        data = all_data[offset+40:]
    meta = Meta(compr_type=6, key_type=key_type, mac_type=mac_type,
                cipher_type=cipher_type, iv=iv, legacy=True)
    return mac, meta, data

def parser00(all_data):
    return legacy_parser(all_data, KeyfileKey.TYPE)

def parser01(all_data):
    return legacy_parser(all_data, PassphraseKey.TYPE)

def parser02(all_data):
    return legacy_parser(all_data, PlaintextKey.TYPE)


def parser03(all_data):  # new & flexible
    """
    Payload layout:
    always: TYPE(1) + MSGPACK((mac, meta, data))

    meta is a Meta namedtuple and contains all required information about data.
    data is maybe compressed (see meta) and maybe encrypted (see meta).
    """
    unpacker = msgpack.Unpacker(
        use_list=False,
        # avoid memory allocation issues causes by tampered input data.
        max_buffer_size=CHUNK_MAX + 1000,  # does not work in 0.4.6 unpackb C implementation
        max_array_len=10,  # meta_tuple
        max_bin_len=CHUNK_MAX,  # data
        max_str_len=0,  # not used yet
        max_map_len=0,  # not used yet
        max_ext_len=0,  # not used yet
        )
    unpacker.feed(all_data[1:])
    mac, meta_tuple, data = unpacker.unpack()
    meta = Meta(*meta_tuple)
    return mac, meta, data


def parser(data):
    parser_mapping = {
        0x00: parser00,
        0x01: parser01,
        0x02: parser02,
        0x03: parser03,
    }
    header_type = data[0]
    parser_func = parser_mapping[header_type]
    return parser_func(data)


def key_factory(repository, manifest_data):
    mac, meta, data = parser(manifest_data)
    compressor, keyer, maccer, cipher = get_implementations(meta)
    return keyer.detect(repository, manifest_data)


def generate(mac, meta, data):
    # always create new-style 0x03 format
    return b'\x03' + msgpack.packb((mac, meta, data), use_bin_type=True)


def compressor_creator(args):
    # args == None is used by unit tests
    compression = COMPR_DEFAULT if args is None else args.compression
    compressor = compressor_mapping.get(compression)
    if compressor is None:
        raise NotImplementedError("no compression %d" % args.compression)
    return compressor


def key_creator(args):
    if args.encryption == 'keyfile':
        return KeyfileKey
    if args.encryption == 'passphrase':
        return PassphraseKey
    if args.encryption == 'none':
        return PlaintextKey
    raise NotImplemented("no encryption %s" % args.encryption)


def maccer_creator(args, key_cls):
    # args == None is used by unit tests
    mac = None if args is None else args.mac
    if mac is None:
        if key_cls is PlaintextKey:
            mac = HASH_DEFAULT
        elif key_cls in (KeyfileKey, PassphraseKey):
            mac = MAC_DEFAULT
        else:
            raise NotImplementedError("unknown key class")
    maccer = maccer_mapping.get(mac)
    if maccer is None:
        raise NotImplementedError("no mac %d" % args.mac)
    return maccer


def cipher_creator(args, key_cls):
    # args == None is used by unit tests
    cipher = None if args is None else args.cipher
    if cipher is None:
        if key_cls is PlaintextKey:
            cipher = PLAIN_DEFAULT
        elif key_cls in (KeyfileKey, PassphraseKey):
            cipher = CIPHER_DEFAULT
        else:
            raise NotImplementedError("unknown key class")
    cipher = cipher_mapping.get(cipher)
    if cipher is None:
        raise NotImplementedError("no cipher %d" % args.cipher)
    return cipher<|MERGE_RESOLUTION|>--- conflicted
+++ resolved
@@ -36,7 +36,11 @@
     """Unsupported payload type {}. A newer version is required to access this repository.
     """
 
-<<<<<<< HEAD
+class KeyfileNotFoundError(Error):
+    """No key file for repository {} found in {}.
+    """
+
+
 class sha512_256(object):  # note: can't subclass sha512
     """sha512, but digest truncated to 256bit - faster than sha256 on 64bit platforms"""
     digestsize = digest_size = 32
@@ -130,11 +134,6 @@
     TYPE = 4
     digest_size = 64
     hash_func = sha512
-=======
-class KeyfileNotFoundError(Error):
-    """No key file for repository {} found in {}.
-    """
->>>>>>> 354b3d34
 
 
 class HMAC(hmac.HMAC):
