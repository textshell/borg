--- conflicted
+++ resolved
@@ -18,9 +18,7 @@
     class RepositoryReplay(Error):
         """Cache is newer than repository, refusing to continue"""
 
-<<<<<<< HEAD
-    def __init__(self, repository, key, manifest, path=None, sync=True, do_files=False):
-=======
+
     class CacheInitAbortedError(Error):
         """Cache initialization aborted"""
 
@@ -29,9 +27,8 @@
         """Repository encryption method changed since last acccess, refusing to continue
         """
 
-    def __init__(self, repository, key, manifest, path=None, sync=True, warn_if_unencrypted=True):
+    def __init__(self, repository, key, manifest, path=None, sync=True, do_files=False, warn_if_unencrypted=True):
         self.lock = None
->>>>>>> 78f9ad1f
         self.timestamp = None
         self.lock = None
         self.txn_active = False
@@ -98,10 +95,7 @@
     def close(self):
         if self.lock:
             self.lock.release()
-<<<<<<< HEAD
             self.lock = None
-=======
->>>>>>> 78f9ad1f
 
     def _read_files(self):
         self.files = {}
