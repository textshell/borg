import argparse
import hashlib
import logging
import os
import os.path
import platform
import re
import signal
import socket
import sys
import stat
import textwrap
import time
import unicodedata
import uuid
from binascii import hexlify
from collections import namedtuple, deque
from contextlib import contextmanager
from datetime import datetime, timezone, timedelta
from fnmatch import translate
from functools import wraps, partial
from itertools import islice
from operator import attrgetter
from string import Formatter

if sys.platform != 'win32':
    import grp
    import pwd
else:
    import posixpath


import msgpack
import msgpack.fallback

from .logger import create_logger
logger = create_logger()

from . import __version__ as borg_version
from . import chunker
from . import crypto
from . import hashindex
from . import shellpattern
from .constants import *  # NOQA
from .compress import COMPR_BUFFER, get_compressor

# meta dict, data bytes
_Chunk = namedtuple('_Chunk', 'meta data')


def Chunk(data, **meta):
    return _Chunk(meta, data)


class Error(Exception):
    """Error base class"""

    # if we raise such an Error and it is only catched by the uppermost
    # exception handler (that exits short after with the given exit_code),
    # it is always a (fatal and abrupt) EXIT_ERROR, never just a warning.
    exit_code = EXIT_ERROR
    # show a traceback?
    traceback = False

    def get_message(self):
        return type(self).__doc__.format(*self.args)


class ErrorWithTraceback(Error):
    """like Error, but show a traceback also"""
    traceback = True


class IntegrityError(ErrorWithTraceback):
    """Data integrity error"""


class ExtensionModuleError(Error):
    """The Borg binary extension modules do not seem to be properly installed"""


class NoManifestError(Error):
    """Repository has no manifest."""


class PlaceholderError(Error):
    """Formatting Error: "{}".format({}): {}({})"""


def check_extension_modules():
    from . import platform
    if hashindex.API_VERSION != 2:
        raise ExtensionModuleError
    if chunker.API_VERSION != 2:
        raise ExtensionModuleError
    if crypto.API_VERSION != 3:
        raise ExtensionModuleError
    if platform.API_VERSION != 3:
        raise ExtensionModuleError


class Manifest:

    MANIFEST_ID = b'\0' * 32

    def __init__(self, key, repository, item_keys=None):
        self.archives = {}
        self.config = {}
        self.key = key
        self.repository = repository
        self.item_keys = frozenset(item_keys) if item_keys is not None else ITEM_KEYS

    @property
    def id_str(self):
        return bin_to_hex(self.id)

    @classmethod
    def load(cls, repository, key=None):
        from .key import key_factory
        from .repository import Repository
        try:
            cdata = repository.get(cls.MANIFEST_ID)
        except Repository.ObjectNotFound:
            raise NoManifestError
        if not key:
            key = key_factory(repository, cdata)
        manifest = cls(key, repository)
        _, data = key.decrypt(None, cdata)
        manifest.id = key.id_hash(data)
        m = msgpack.unpackb(data)
        if not m.get(b'version') == 1:
            raise ValueError('Invalid manifest version')
        manifest.archives = dict((k.decode('utf-8'), v) for k, v in m[b'archives'].items())
        manifest.timestamp = m.get(b'timestamp')
        if manifest.timestamp:
            manifest.timestamp = manifest.timestamp.decode('ascii')
        manifest.config = m[b'config']
        # valid item keys are whatever is known in the repo or every key we know
        manifest.item_keys = ITEM_KEYS | frozenset(key.decode() for key in m.get(b'item_keys', []))
        return manifest, key

    def write(self):
        self.timestamp = datetime.utcnow().isoformat()
        data = msgpack.packb(StableDict({
            'version': 1,
            'archives': self.archives,
            'timestamp': self.timestamp,
            'config': self.config,
            'item_keys': tuple(self.item_keys),
        }))
        self.id = self.key.id_hash(data)
        self.repository.put(self.MANIFEST_ID, self.key.encrypt(Chunk(data)))

    def list_archive_infos(self, sort_by=None, reverse=False):
        # inexpensive Archive.list_archives replacement if we just need .name, .id, .ts
        ArchiveInfo = namedtuple('ArchiveInfo', 'name id ts')
        archives = []
        for name, values in self.archives.items():
            ts = parse_timestamp(values[b'time'].decode('utf-8'))
            id = values[b'id']
            archives.append(ArchiveInfo(name=name, id=id, ts=ts))
        if sort_by is not None:
            archives = sorted(archives, key=attrgetter(sort_by), reverse=reverse)
        return archives


def prune_within(archives, within):
    multiplier = {'H': 1, 'd': 24, 'w': 24 * 7, 'm': 24 * 31, 'y': 24 * 365}
    try:
        hours = int(within[:-1]) * multiplier[within[-1]]
    except (KeyError, ValueError):
        # I don't like how this displays the original exception too:
        raise argparse.ArgumentTypeError('Unable to parse --within option: "%s"' % within)
    if hours <= 0:
        raise argparse.ArgumentTypeError('Number specified using --within option must be positive')
    target = datetime.now(timezone.utc) - timedelta(seconds=hours * 3600)
    return [a for a in archives if a.ts > target]


def prune_split(archives, pattern, n, skip=[]):
    last = None
    keep = []
    if n == 0:
        return keep
    for a in sorted(archives, key=attrgetter('ts'), reverse=True):
        period = to_localtime(a.ts).strftime(pattern)
        if period != last:
            last = period
            if a not in skip:
                keep.append(a)
                if len(keep) == n:
                    break
    return keep


def get_home_dir():
    """Get user's home directory while preferring a possibly set HOME
    environment variable
    """
    # os.path.expanduser() behaves differently for '~' and '~someuser' as
    # parameters: when called with an explicit username, the possibly set
    # environment variable HOME is no longer respected. So we have to check if
    # it is set and only expand the user's home directory if HOME is unset.
    if os.environ.get('HOME', ''):
        return os.environ.get('HOME')
    else:
        return os.path.expanduser('~%s' % os.environ.get('USER', ''))


def get_keys_dir():
    """Determine where to repository keys and cache"""

    xdg_config = os.environ.get('XDG_CONFIG_HOME', os.path.join(get_home_dir(), '.config'))
    keys_dir = os.environ.get('BORG_KEYS_DIR', os.path.join(xdg_config, 'borg', 'keys'))
    if not os.path.exists(keys_dir):
        os.makedirs(keys_dir)
        os.chmod(keys_dir, stat.S_IRWXU)
    return keys_dir


def get_cache_dir():
    """Determine where to repository keys and cache"""
    xdg_cache = os.environ.get('XDG_CACHE_HOME', os.path.join(get_home_dir(), '.cache'))
    cache_dir = os.environ.get('BORG_CACHE_DIR', os.path.join(xdg_cache, 'borg'))
    if not os.path.exists(cache_dir):
        os.makedirs(cache_dir)
        os.chmod(cache_dir, stat.S_IRWXU)
        with open(os.path.join(cache_dir, CACHE_TAG_NAME), 'wb') as fd:
            fd.write(CACHE_TAG_CONTENTS)
            fd.write(textwrap.dedent("""
                # This file is a cache directory tag created by Borg.
                # For information about cache directory tags, see:
                #       http://www.brynosaurus.com/cachedir/
                """).encode('ascii'))
    return cache_dir


def to_localtime(ts):
    """Convert datetime object from UTC to local time zone"""
    return datetime(*time.localtime((ts - datetime(1970, 1, 1, tzinfo=timezone.utc)).total_seconds())[:6])


def parse_timestamp(timestamp):
    """Parse a ISO 8601 timestamp string"""
    if '.' in timestamp:  # microseconds might not be present
        return datetime.strptime(timestamp, '%Y-%m-%dT%H:%M:%S.%f').replace(tzinfo=timezone.utc)
    else:
        return datetime.strptime(timestamp, '%Y-%m-%dT%H:%M:%S').replace(tzinfo=timezone.utc)


def load_excludes(fh):
    """Load and parse exclude patterns from file object. Lines empty or starting with '#' after stripping whitespace on
    both line ends are ignored.
    """
    return [parse_pattern(pattern) for pattern in clean_lines(fh)]


def update_excludes(args):
    """Merge exclude patterns from files with those on command line."""
    if hasattr(args, 'exclude_files') and args.exclude_files:
        if not hasattr(args, 'excludes') or args.excludes is None:
            args.excludes = []
        for file in args.exclude_files:
            args.excludes += load_excludes(file)
            file.close()


class PatternMatcher:
    def __init__(self, fallback=None):
        self._items = []

        # Value to return from match function when none of the patterns match.
        self.fallback = fallback

    def empty(self):
        return not len(self._items)

    def add(self, patterns, value):
        """Add list of patterns to internal list. The given value is returned from the match function when one of the
        given patterns matches.
        """
        self._items.extend((i, value) for i in patterns)

    def match(self, path):
        for (pattern, value) in self._items:
            if pattern.match(path):
                return value

        return self.fallback


def normalized(func):
    """ Decorator for the Pattern match methods, returning a wrapper that
    normalizes OSX paths to match the normalized pattern on OSX, and
    returning the original method on other platforms"""
    @wraps(func)
    def normalize_wrapper(self, path):
        return func(self, unicodedata.normalize("NFD", path))

    if sys.platform in ('darwin',):
        # HFS+ converts paths to a canonical form, so users shouldn't be
        # required to enter an exact match
        return normalize_wrapper
    else:
        # Windows and Unix filesystems allow different forms, so users
        # always have to enter an exact match
        return func


class PatternBase:
    """Shared logic for inclusion/exclusion patterns.
    """
    PREFIX = NotImplemented

    def __init__(self, pattern):
        self.pattern_orig = pattern
        self.match_count = 0

        if sys.platform in ('darwin',):
            pattern = unicodedata.normalize("NFD", pattern)

        self._prepare(pattern)

    @normalized
    def match(self, path):
        matches = self._match(path)

        if matches:
            self.match_count += 1

        return matches

    def __repr__(self):
        return '%s(%s)' % (type(self), self.pattern)

    def __str__(self):
        return self.pattern_orig

    def _prepare(self, pattern):
        raise NotImplementedError

    def _match(self, path):
        raise NotImplementedError


# For PathPrefixPattern, FnmatchPattern and ShellPattern, we require that the pattern either match the whole path
# or an initial segment of the path up to but not including a path separator. To unify the two cases, we add a path
# separator to the end of the path before matching.


class PathPrefixPattern(PatternBase):
    """Literal files or directories listed on the command line
    for some operations (e.g. extract, but not create).
    If a directory is specified, all paths that start with that
    path match as well.  A trailing slash makes no difference.
    """
    PREFIX = "pp"

    def _prepare(self, pattern):
        if sys.platform != 'win32':
            self.pattern = os.path.normpath(pattern).rstrip(os.path.sep) + os.path.sep
        else:
            self.pattern = posixpath.normpath(pattern).rstrip(posixpath.sep) + posixpath.sep

    def _match(self, path):
        if sys.platform != 'win32':
            return (path + os.path.sep).startswith(self.pattern)
        else:
            return (path + posixpath.sep).startswith(self.pattern)


class FnmatchPattern(PatternBase):
    """Shell glob patterns to exclude.  A trailing slash means to
    exclude the contents of a directory, but not the directory itself.
    """
    PREFIX = "fm"

    def _prepare(self, pattern):
        if sys.platform != 'win32':
            if pattern.endswith(os.path.sep):
                pattern = os.path.normpath(pattern).rstrip(os.path.sep) + os.path.sep + '*' + os.path.sep
            else:
                pattern = os.path.normpath(pattern) + os.path.sep + '*'
        else:
            if pattern.endswith(os.path.sep) or pattern.endswith(posixpath.sep):
                pattern = posixpath.normpath(pattern).rstrip(posixpath.sep) + posixpath.sep + '*' + posixpath.sep
            else:
                pattern = posixpath.normpath(pattern) + posixpath.sep + '*'

        self.pattern = pattern

        # fnmatch and re.match both cache compiled regular expressions.
        # Nevertheless, this is about 10 times faster.
        self.regex = re.compile(translate(self.pattern))

    def _match(self, path):
        if sys.platform != 'win32':
            return (self.regex.match(path + os.path.sep) is not None)
        else:
            return (self.regex.match(path.replace('\\', '/') + posixpath.sep) is not None)


class ShellPattern(PatternBase):
    """Shell glob patterns to exclude.  A trailing slash means to
    exclude the contents of a directory, but not the directory itself.
    """
    PREFIX = "sh"

    def _prepare(self, pattern):
        sep = os.path.sep

        if pattern.endswith(sep):
            pattern = os.path.normpath(pattern).rstrip(sep) + sep + "**" + sep + "*" + sep
        else:
            pattern = os.path.normpath(pattern) + sep + "**" + sep + "*"

        self.pattern = pattern
        self.regex = re.compile(shellpattern.translate(self.pattern))

    def _match(self, path):
        return (self.regex.match(path + os.path.sep) is not None)


class RegexPattern(PatternBase):
    """Regular expression to exclude.
    """
    PREFIX = "re"

    def _prepare(self, pattern):
        self.pattern = pattern
        self.regex = re.compile(pattern)

    def _match(self, path):
        # Normalize path separators
        if os.path.sep != '/':
            path = path.replace(os.path.sep, '/')

        return (self.regex.search(path) is not None)


_PATTERN_STYLES = set([
    FnmatchPattern,
    PathPrefixPattern,
    RegexPattern,
    ShellPattern,
])

_PATTERN_STYLE_BY_PREFIX = dict((i.PREFIX, i) for i in _PATTERN_STYLES)


def parse_pattern(pattern, fallback=FnmatchPattern):
    """Read pattern from string and return an instance of the appropriate implementation class.
    """
    if len(pattern) > 2 and pattern[2] == ":" and pattern[:2].isalnum():
        (style, pattern) = (pattern[:2], pattern[3:])

        cls = _PATTERN_STYLE_BY_PREFIX.get(style, None)

        if cls is None:
            raise ValueError("Unknown pattern style: {}".format(style))
    else:
        cls = fallback

    return cls(pattern)


def timestamp(s):
    """Convert a --timestamp=s argument to a datetime object"""
    try:
        # is it pointing to a file / directory?
        ts = os.stat(s).st_mtime
        return datetime.utcfromtimestamp(ts)
    except OSError:
        # didn't work, try parsing as timestamp. UTC, no TZ, no microsecs support.
        for format in ('%Y-%m-%dT%H:%M:%SZ', '%Y-%m-%dT%H:%M:%S+00:00',
                       '%Y-%m-%dT%H:%M:%S', '%Y-%m-%d %H:%M:%S',
                       '%Y-%m-%dT%H:%M', '%Y-%m-%d %H:%M',
                       '%Y-%m-%d', '%Y-%j',
                       ):
            try:
                return datetime.strptime(s, format)
            except ValueError:
                continue
        raise ValueError


def ChunkerParams(s):
    if s.strip().lower() == "default":
        return CHUNKER_PARAMS
    chunk_min, chunk_max, chunk_mask, window_size = s.split(',')
    if int(chunk_max) > 23:
        # do not go beyond 2**23 (8MB) chunk size now,
        # COMPR_BUFFER can only cope with up to this size
        raise ValueError('max. chunk size exponent must not be more than 23 (2^23 = 8MiB max. chunk size)')
    return int(chunk_min), int(chunk_max), int(chunk_mask), int(window_size)


def CompressionSpec(s):
    values = s.split(',')
    count = len(values)
    if count < 1:
        raise ValueError
    # --compression algo[,level]
    name = values[0]
    if name in ('none', 'lz4', ):
        return dict(name=name)
    if name in ('zlib', 'lzma', ):
        if count < 2:
            level = 6  # default compression level in py stdlib
        elif count == 2:
            level = int(values[1])
            if not 0 <= level <= 9:
                raise ValueError
        else:
            raise ValueError
        return dict(name=name, level=level)
    if name == 'auto':
        if 2 <= count <= 3:
            compression = ','.join(values[1:])
        else:
            raise ValueError
        return dict(name=name, spec=CompressionSpec(compression))
    raise ValueError


def PrefixSpec(s):
    return replace_placeholders(s)


def dir_is_cachedir(path):
    """Determines whether the specified path is a cache directory (and
    therefore should potentially be excluded from the backup) according to
    the CACHEDIR.TAG protocol
    (http://www.brynosaurus.com/cachedir/spec.html).
    """

    tag_path = os.path.join(path, CACHE_TAG_NAME)
    try:
        if os.path.exists(tag_path):
            with open(tag_path, 'rb') as tag_file:
                tag_data = tag_file.read(len(CACHE_TAG_CONTENTS))
                if tag_data == CACHE_TAG_CONTENTS:
                    return True
    except OSError:
        pass
    return False


def dir_is_tagged(path, exclude_caches, exclude_if_present):
    """Determines whether the specified path is excluded by being a cache
    directory or containing user-specified tag files. Returns a list of the
    paths of the tag files (either CACHEDIR.TAG or the matching
    user-specified files).
    """
    tag_paths = []
    if exclude_caches and dir_is_cachedir(path):
        tag_paths.append(os.path.join(path, CACHE_TAG_NAME))
    if exclude_if_present is not None:
        for tag in exclude_if_present:
            tag_path = os.path.join(path, tag)
            if os.path.isfile(tag_path):
                tag_paths.append(tag_path)
    return tag_paths


def partial_format(format, mapping):
    """
    Apply format.format_map(mapping) while preserving unknown keys

    Does not support attribute access, indexing and ![rsa] conversions
    """
    for key, value in mapping.items():
        key = re.escape(key)
        format = re.sub(r'(?<!\{)((\{%s\})|(\{%s:[^\}]*\}))' % (key, key),
                        lambda match: match.group(1).format_map(mapping),
                        format)
    return format


def format_line(format, data):
    try:
        return format.format(**data)
    except Exception as e:
        raise PlaceholderError(format, data, e.__class__.__name__, str(e))


def replace_placeholders(text):
    """Replace placeholders in text with their values."""
    current_time = datetime.now()
    data = {
        'pid': os.getpid(),
        'fqdn': socket.getfqdn(),
        'hostname': socket.gethostname(),
        'now': current_time.now(),
        'utcnow': current_time.utcnow(),
        'user': uid2user(os.getuid(), os.getuid()),
        'uuid4': str(uuid.uuid4()),
    }
    return format_line(text, data)


def safe_timestamp(item_timestamp_ns):
    try:
        return datetime.fromtimestamp(bigint_to_int(item_timestamp_ns) / 1e9)
    except OverflowError:
        # likely a broken file time and datetime did not want to go beyond year 9999
        return datetime(9999, 12, 31, 23, 59, 59)


def format_time(t):
    """use ISO-8601 date and time format
    """
    return t.strftime('%a, %Y-%m-%d %H:%M:%S')


def format_timedelta(td):
    """Format timedelta in a human friendly format
    """
    # Since td.total_seconds() requires python 2.7
    ts = (td.microseconds + (td.seconds + td.days * 24 * 3600) * 10 ** 6) / float(10 ** 6)
    s = ts % 60
    m = int(ts / 60) % 60
    h = int(ts / 3600) % 24
    txt = '%.2f seconds' % s
    if m:
        txt = '%d minutes %s' % (m, txt)
    if h:
        txt = '%d hours %s' % (h, txt)
    if td.days:
        txt = '%d days %s' % (td.days, txt)
    return txt


def format_file_size(v, precision=2, sign=False):
    """Format file size into a human friendly format
    """
    return sizeof_fmt_decimal(v, suffix='B', sep=' ', precision=precision, sign=sign)


def sizeof_fmt(num, suffix='B', units=None, power=None, sep='', precision=2, sign=False):
    prefix = '+' if sign and num > 0 else ''

    for unit in units[:-1]:
        if abs(round(num, precision)) < power:
            if isinstance(num, int):
                return "{}{}{}{}{}".format(prefix, num, sep, unit, suffix)
            else:
                return "{}{:3.{}f}{}{}{}".format(prefix, num, precision, sep, unit, suffix)
        num /= float(power)
    return "{}{:.{}f}{}{}{}".format(prefix, num, precision, sep, units[-1], suffix)


def sizeof_fmt_iec(num, suffix='B', sep='', precision=2, sign=False):
    return sizeof_fmt(num, suffix=suffix, sep=sep, precision=precision, sign=sign,
                      units=['', 'Ki', 'Mi', 'Gi', 'Ti', 'Pi', 'Ei', 'Zi', 'Yi'], power=1024)


def sizeof_fmt_decimal(num, suffix='B', sep='', precision=2, sign=False):
    return sizeof_fmt(num, suffix=suffix, sep=sep, precision=precision, sign=sign,
                      units=['', 'k', 'M', 'G', 'T', 'P', 'E', 'Z', 'Y'], power=1000)


def format_archive(archive):
    return '%-36s %s [%s]' % (
        archive.name,
        format_time(to_localtime(archive.ts)),
        bin_to_hex(archive.id),
    )


def memoize(function):
    cache = {}

    def decorated_function(*args):
        try:
            return cache[args]
        except KeyError:
            val = function(*args)
            cache[args] = val
            return val
    return decorated_function


@memoize
def uid2user(uid, default=None):
    try:
        if sys.platform != 'win32':
            return pwd.getpwuid(uid).pw_name
        else:
            return os.getlogin()
    except KeyError:
        return default


@memoize
def user2uid(user, default=None):
    try:
        if sys.platform != 'win32':
            return user and pwd.getpwnam(user).pw_uid
        else:
            return user and 0
    except KeyError:
        return default


@memoize
def gid2group(gid, default=None):
    try:
        if sys.platform != 'win32':
            return grp.getgrgid(gid).gr_name
        else:
            return ''
    except KeyError:
        return default


@memoize
def group2gid(group, default=None):
    if sys.platform != 'win32':
        if group == '':
            return 0  # From windows
        try:
            return group and grp.getgrnam(group).gr_gid
        except KeyError:
            return default
    else:
        return 0


def getuid():
    if sys.platform != 'win32':
        return os.getuid()
    else:
        return 0


def posix_acl_use_stored_uid_gid(acl):
    """Replace the user/group field with the stored uid/gid
    """
    entries = []
    for entry in safe_decode(acl).split('\n'):
        if entry:
            fields = entry.split(':')
            if len(fields) == 4:
                entries.append(':'.join([fields[0], fields[3], fields[2]]))
            else:
                entries.append(entry)
    return safe_encode('\n'.join(entries))


def safe_decode(s, coding='utf-8', errors='surrogateescape'):
    """decode bytes to str, with round-tripping "invalid" bytes"""
    if s is None:
        return None
    return s.decode(coding, errors)


def safe_encode(s, coding='utf-8', errors='surrogateescape'):
    """encode str to bytes, with round-tripping "invalid" bytes"""
    if s is None:
        return None
    return s.encode(coding, errors)


def bin_to_hex(binary):
    return hexlify(binary).decode('ascii')


class Location:
    """Object representing a repository / archive location
    """
    proto = user = host = port = path = archive = None
    # borg mount's FUSE filesystem creates one level of directories from
    # the archive names. Thus, we must not accept "/" in archive names.
    ssh_re = re.compile(r'(?P<proto>ssh)://(?:(?P<user>[^@]+)@)?'
                        r'(?P<host>[^:/#]+)(?::(?P<port>\d+))?'
                        r'(?P<path>[^:]+)(?:::(?P<archive>[^/]+))?$')
    file_re = None
    if sys.platform != 'win32':
        file_re = re.compile(r'(?P<proto>file)://'
                            r'(?P<path>[^:]+)(?:::(?P<archive>[^/]+))?$')
    else:
        file_re = re.compile(r'((?P<proto>file)://)?'
                            r'(?P<drive>[a-zA-Z])?:[\\/](?P<path>[^:]+)(?:::(?P<archive>[^/]+))?$')
    scp_re = re.compile(r'((?:(?P<user>[^@]+)@)?(?P<host>[^:/]+):)?'
                        r'(?P<path>[^:]+)(?:::(?P<archive>[^/]+))?$')
    # get the repo from BORG_RE env and the optional archive from param.
    # if the syntax requires giving REPOSITORY (see "borg mount"),
    # use "::" to let it use the env var.
    # if REPOSITORY argument is optional, it'll automatically use the env.
    env_re = re.compile(r'(?:::(?P<archive>[^/]+)?)?$')

    def __init__(self, text=''):
        self.orig = text
        if not self.parse(self.orig):
            raise ValueError

<<<<<<< HEAD
    def preformat_text(self, text):
        """Format repository and archive path with common tags"""
        current_time = datetime.now()
        data = {
            'pid': os.getpid(),
            'fqdn': socket.getfqdn(),
            'hostname': socket.gethostname(),
            'now': current_time.now(),
            'utcnow': current_time.utcnow(),
            'user': uid2user(getuid(), getuid())
            }
        return format_line(text, data)

=======
>>>>>>> 963bdd34
    def parse(self, text):
        text = replace_placeholders(text)
        valid = self._parse(text)
        if valid:
            return True
        m = self.env_re.match(text)
        if not m:
            return False
        repo = os.environ.get('BORG_REPO')
        if repo is None:
            return False
        valid = self._parse(repo)
        if not valid:
            return False
        self.archive = m.group('archive')
        return True

    def _parse(self, text):
        if sys.platform == 'win32':
            m = self.file_re.match(text)
            if m:
                self.proto = 'file'
                self.path = posixpath.normpath(m.group('drive') + ":\\" + m.group('path'))
                self.archive = m.group('archive')
                return True

        m = self.ssh_re.match(text)
        if m:
            self.proto = m.group('proto')
            self.user = m.group('user')
            self.host = m.group('host')
            self.port = m.group('port') and int(m.group('port')) or None
            if sys.platform != 'win32':
                self.path = os.path.normpath(m.group('path'))
            else:
                self.path = posixpath.normpath(m.group('path'))
            self.archive = m.group('archive')
            return True
        if sys.platform != 'win32':
            m = self.file_re.match(text)
            if m:
                self.proto = m.group('proto')
                self.path = os.path.normpath(m.group('path'))
                self.archive = m.group('archive')
                return True
        m = self.scp_re.match(text)
        if m:
            self.user = m.group('user')
            self.host = m.group('host')
            if sys.platform != 'win32':
                self.path = os.path.normpath(m.group('path'))
            else:
                self.path = posixpath.normpath(m.group('path'))
            self.archive = m.group('archive')
            self.proto = self.host and 'ssh' or 'file'
            return True
        return False

    def __str__(self):
        items = [
            'proto=%r' % self.proto,
            'user=%r' % self.user,
            'host=%r' % self.host,
            'port=%r' % self.port,
            'path=%r' % self.path,
            'archive=%r' % self.archive,
        ]
        return ', '.join(items)

    def to_key_filename(self):
        name = re.sub('[^\w]', '_', self.path).strip('_')
        if self.proto != 'file':
            name = self.host + '__' + name
        return os.path.join(get_keys_dir(), name)

    def __repr__(self):
        return "Location(%s)" % self

    def canonical_path(self):
        if self.proto == 'file':
            return self.path
        else:
            if self.path and self.path.startswith('~'):
                path = '/' + self.path
            elif self.path and not self.path.startswith('/'):
                path = '/~/' + self.path
            else:
                path = self.path
            return 'ssh://{}{}{}{}'.format('{}@'.format(self.user) if self.user else '',
                                           self.host,
                                           ':{}'.format(self.port) if self.port else '',
                                           path)


def location_validator(archive=None):
    def validator(text):
        try:
            loc = Location(text)
        except ValueError:
            raise argparse.ArgumentTypeError('Invalid location format: "%s"' % text) from None
        if archive is True and not loc.archive:
            raise argparse.ArgumentTypeError('"%s": No archive specified' % text)
        elif archive is False and loc.archive:
            raise argparse.ArgumentTypeError('"%s" No archive can be specified' % text)
        return loc
    return validator


def archivename_validator():
    def validator(text):
        if '/' in text or '::' in text or not text:
            raise argparse.ArgumentTypeError('Invalid repository name: "%s"' % text)
        return text
    return validator


def decode_dict(d, keys, encoding='utf-8', errors='surrogateescape'):
    for key in keys:
        if isinstance(d.get(key), bytes):
            d[key] = d[key].decode(encoding, errors)
    return d


def remove_surrogates(s, errors='replace'):
    """Replace surrogates generated by fsdecode with '?'
    """
    return s.encode('utf-8', errors).decode('utf-8')

_safe_re = None
if sys.platform != 'win32':
    _safe_re = re.compile(r'^((\.\.)?/+)+')
else:
    _safe_re = re.compile(r'^((\.\.)?[/\\]+)+')


def make_path_safe(path):
    """Make path safe by making it relative and local
    """
    if sys.platform != 'win32':
        return _safe_re.sub('', path) or '.'
    else:
        tail = path
        if len(path) > 2 and (path[0:2] == '//' or path[0:2] == '\\\\' or path[1] == ':'):
            drive, tail = os.path.splitdrive(path)
        tail = tail.replace('\\', '/')
        return posixpath.normpath(_safe_re.sub('', tail) or '.')


def daemonize():
    """Detach process from controlling terminal and run in background
    """
    pid = os.fork()
    if pid:
        os._exit(0)
    os.setsid()
    pid = os.fork()
    if pid:
        os._exit(0)
    os.chdir('/')
    os.close(0)
    os.close(1)
    os.close(2)
    fd = os.open('/dev/null', os.O_RDWR)
    os.dup2(fd, 0)
    os.dup2(fd, 1)
    os.dup2(fd, 2)


class StableDict(dict):
    """A dict subclass with stable items() ordering"""
    def items(self):
        return sorted(super().items())


def bigint_to_int(mtime):
    """Convert bytearray to int
    """
    if isinstance(mtime, bytes):
        return int.from_bytes(mtime, 'little', signed=True)
    return mtime


def int_to_bigint(value):
    """Convert integers larger than 64 bits to bytearray

    Smaller integers are left alone
    """
    if value.bit_length() > 63:
        return value.to_bytes((value.bit_length() + 9) // 8, 'little', signed=True)
    return value


def is_slow_msgpack():
    return msgpack.Packer is msgpack.fallback.Packer


FALSISH = ('No', 'NO', 'no', 'N', 'n', '0', )
TRUISH = ('Yes', 'YES', 'yes', 'Y', 'y', '1', )
DEFAULTISH = ('Default', 'DEFAULT', 'default', 'D', 'd', '', )


def yes(msg=None, false_msg=None, true_msg=None, default_msg=None,
        retry_msg=None, invalid_msg=None, env_msg=None,
        falsish=FALSISH, truish=TRUISH, defaultish=DEFAULTISH,
        default=False, retry=True, env_var_override=None, ofile=None, input=input):
    """Output <msg> (usually a question) and let user input an answer.
    Qualifies the answer according to falsish, truish and defaultish as True, False or <default>.
    If it didn't qualify and retry_msg is None (no retries wanted),
    return the default [which defaults to False]. Otherwise let user retry
    answering until answer is qualified.

    If env_var_override is given and this var is present in the environment, do not ask
    the user, but just use the env var contents as answer as if it was typed in.
    Otherwise read input from stdin and proceed as normal.
    If EOF is received instead an input or an invalid input without retry possibility,
    return default.

    :param msg: introducing message to output on ofile, no \n is added [None]
    :param retry_msg: retry message to output on ofile, no \n is added [None]
    :param false_msg: message to output before returning False [None]
    :param true_msg: message to output before returning True [None]
    :param default_msg: message to output before returning a <default> [None]
    :param invalid_msg: message to output after a invalid answer was given [None]
    :param env_msg: message to output when using input from env_var_override [None],
           needs to have 2 placeholders for answer and env var name, e.g.: "{} (from {})"
    :param falsish: sequence of answers qualifying as False
    :param truish: sequence of answers qualifying as True
    :param defaultish: sequence of answers qualifying as <default>
    :param default: default return value (defaultish answer was given or no-answer condition) [False]
    :param retry: if True and input is incorrect, retry. Otherwise return default. [True]
    :param env_var_override: environment variable name [None]
    :param ofile: output stream [sys.stderr]
    :param input: input function [input from builtins]
    :return: boolean answer value, True or False
    """
    # note: we do not assign sys.stderr as default above, so it is
    # really evaluated NOW,  not at function definition time.
    if ofile is None:
        ofile = sys.stderr
    if default not in (True, False):
        raise ValueError("invalid default value, must be True or False")
    if msg:
        print(msg, file=ofile, end='', flush=True)
    while True:
        answer = None
        if env_var_override:
            answer = os.environ.get(env_var_override)
            if answer is not None and env_msg:
                print(env_msg.format(answer, env_var_override), file=ofile)
        if answer is None:
            try:
                answer = input()
            except EOFError:
                # avoid defaultish[0], defaultish could be empty
                answer = truish[0] if default else falsish[0]
        if answer in defaultish:
            if default_msg:
                print(default_msg, file=ofile)
            return default
        if answer in truish:
            if true_msg:
                print(true_msg, file=ofile)
            return True
        if answer in falsish:
            if false_msg:
                print(false_msg, file=ofile)
            return False
        # if we get here, the answer was invalid
        if invalid_msg:
            print(invalid_msg, file=ofile)
        if not retry:
            return default
        if retry_msg:
            print(retry_msg, file=ofile, end='', flush=True)
        # in case we used an environment variable and it gave an invalid answer, do not use it again:
        env_var_override = None


class ProgressIndicatorPercent:
    def __init__(self, total, step=5, start=0, same_line=False, msg="%3.0f%%"):
        """
        Percentage-based progress indicator

        :param total: total amount of items
        :param step: step size in percent
        :param start: at which percent value to start
        :param same_line: if True, emit output always on same line
        :param msg: output message, must contain one %f placeholder for the percentage
        """
        self.counter = 0  # 0 .. (total-1)
        self.total = total
        self.trigger_at = start  # output next percentage value when reaching (at least) this
        self.step = step
        self.msg = msg
        self.same_line = same_line
        self.handler = None
        self.logger = logging.getLogger('borg.output.progress')

        # If there are no handlers, set one up explicitly because the
        # terminator and propagation needs to be set.  If there are,
        # they must have been set up by BORG_LOGGING_CONF: skip setup.
        if not self.logger.handlers:
            self.handler = logging.StreamHandler(stream=sys.stderr)
            self.handler.setLevel(logging.INFO)
            self.handler.terminator = '\r' if self.same_line else '\n'

            self.logger.addHandler(self.handler)
            if self.logger.level == logging.NOTSET:
                self.logger.setLevel(logging.WARN)
            self.logger.propagate = False

    def __del__(self):
        if self.handler is not None:
            self.logger.removeHandler(self.handler)
            self.handler.close()

    def progress(self, current=None):
        if current is not None:
            self.counter = current
        pct = self.counter * 100 / self.total
        self.counter += 1
        if pct >= self.trigger_at:
            self.trigger_at += self.step
            return pct

    def show(self, current=None):
        pct = self.progress(current)
        if pct is not None:
            return self.output(pct)

    def output(self, percent):
        self.logger.info(self.msg % percent)

    def finish(self):
        if self.same_line:
            self.logger.info(" " * len(self.msg % 100.0))


class ProgressIndicatorEndless:
    def __init__(self, step=10, file=None):
        """
        Progress indicator (long row of dots)

        :param step: every Nth call, call the func
        :param file: output file, default: sys.stderr
        """
        self.counter = 0  # call counter
        self.triggered = 0  # increases 1 per trigger event
        self.step = step  # trigger every <step> calls
        if file is None:
            file = sys.stderr
        self.file = file

    def progress(self):
        self.counter += 1
        trigger = self.counter % self.step == 0
        if trigger:
            self.triggered += 1
        return trigger

    def show(self):
        trigger = self.progress()
        if trigger:
            return self.output(self.triggered)

    def output(self, triggered):
        print('.', end='', file=self.file, flush=True)

    def finish(self):
        print(file=self.file)


def sysinfo():
    info = []
    info.append('Platform: %s' % (' '.join(platform.uname()), ))
    if sys.platform.startswith('linux'):
        info.append('Linux: %s %s %s' % platform.linux_distribution())
    info.append('Borg: %s  Python: %s %s' % (borg_version, platform.python_implementation(), platform.python_version()))
    info.append('PID: %d  CWD: %s' % (os.getpid(), os.getcwd()))
    info.append('sys.argv: %r' % sys.argv)
    info.append('SSH_ORIGINAL_COMMAND: %r' % os.environ.get('SSH_ORIGINAL_COMMAND'))
    info.append('')
    return '\n'.join(info)


def log_multi(*msgs, level=logging.INFO, logger=logger):
    """
    log multiple lines of text, each line by a separate logging call for cosmetic reasons

    each positional argument may be a single or multiple lines (separated by newlines) of text.
    """
    lines = []
    for msg in msgs:
        lines.extend(msg.splitlines())
    for line in lines:
        logger.log(level, line)


class BaseFormatter:
    FIXED_KEYS = {
        # Formatting aids
        'LF': '\n',
        'SPACE': ' ',
        'TAB': '\t',
        'CR': '\r',
        'NUL': '\0',
        'NEWLINE': os.linesep,
        'NL': os.linesep,
    }

    def get_item_data(self, item):
        raise NotImplementedError

    def format_item(self, item):
        return self.format.format_map(self.get_item_data(item))

    @staticmethod
    def keys_help():
        return " - NEWLINE: OS dependent line separator\n" \
               " - NL: alias of NEWLINE\n" \
               " - NUL: NUL character for creating print0 / xargs -0 like output, see barchive/bpath\n" \
               " - SPACE\n" \
               " - TAB\n" \
               " - CR\n" \
               " - LF"


class ArchiveFormatter(BaseFormatter):

    def __init__(self, format):
        self.format = partial_format(format, self.FIXED_KEYS)

    def get_item_data(self, archive):
        return {
            'barchive': archive.name,
            'archive': remove_surrogates(archive.name),
            'id': bin_to_hex(archive.id),
            'time': format_time(to_localtime(archive.ts)),
        }

    @staticmethod
    def keys_help():
        return " - archive: archive name interpreted as text (might be missing non-text characters, see barchive)\n" \
               " - barchive: verbatim archive name, can contain any character except NUL\n" \
               " - time: time of creation of the archive\n" \
               " - id: internal ID of the archive"


class ItemFormatter(BaseFormatter):
    KEY_DESCRIPTIONS = {
        'bpath': 'verbatim POSIX path, can contain any character except NUL',
        'path': 'path interpreted as text (might be missing non-text characters, see bpath)',
        'source': 'link target for links (identical to linktarget)',
        'extra': 'prepends {source} with " -> " for soft links and " link to " for hard links',
        'csize': 'compressed size',
        'num_chunks': 'number of chunks in this file',
        'unique_chunks': 'number of unique chunks in this file',
    }
    KEY_GROUPS = (
        ('type', 'mode', 'uid', 'gid', 'user', 'group', 'path', 'bpath', 'source', 'linktarget', 'flags'),
        ('size', 'csize', 'num_chunks', 'unique_chunks'),
        ('mtime', 'ctime', 'atime', 'isomtime', 'isoctime', 'isoatime'),
        tuple(sorted(hashlib.algorithms_guaranteed)),
        ('archiveid', 'archivename', 'extra'),
    )

    @classmethod
    def available_keys(cls):
        class FakeArchive:
            fpr = name = ""

        from .item import Item
        fake_item = Item(mode=0, path='', user='', group='', mtime=0, uid=0, gid=0)
        formatter = cls(FakeArchive, "")
        keys = []
        keys.extend(formatter.call_keys.keys())
        keys.extend(formatter.get_item_data(fake_item).keys())
        return keys

    @classmethod
    def keys_help(cls):
        help = []
        keys = cls.available_keys()
        for key in cls.FIXED_KEYS:
            keys.remove(key)

        for group in cls.KEY_GROUPS:
            for key in group:
                keys.remove(key)
                text = " - " + key
                if key in cls.KEY_DESCRIPTIONS:
                    text += ": " + cls.KEY_DESCRIPTIONS[key]
                help.append(text)
            help.append("")
        assert not keys, str(keys)
        return "\n".join(help)

    def __init__(self, archive, format):
        self.archive = archive
        static_keys = {
            'archivename': archive.name,
            'archiveid': archive.fpr,
        }
        static_keys.update(self.FIXED_KEYS)
        self.format = partial_format(format, static_keys)
        self.format_keys = {f[1] for f in Formatter().parse(format)}
        self.call_keys = {
            'size': self.calculate_size,
            'csize': self.calculate_csize,
            'num_chunks': self.calculate_num_chunks,
            'unique_chunks': self.calculate_unique_chunks,
            'isomtime': partial(self.format_time, 'mtime'),
            'isoctime': partial(self.format_time, 'ctime'),
            'isoatime': partial(self.format_time, 'atime'),
            'mtime': partial(self.time, 'mtime'),
            'ctime': partial(self.time, 'ctime'),
            'atime': partial(self.time, 'atime'),
        }
        for hash_function in hashlib.algorithms_guaranteed:
            self.add_key(hash_function, partial(self.hash_item, hash_function))
        self.used_call_keys = set(self.call_keys) & self.format_keys
        self.item_data = static_keys

    def add_key(self, key, callable_with_item):
        self.call_keys[key] = callable_with_item
        self.used_call_keys = set(self.call_keys) & self.format_keys

    def get_item_data(self, item):
        mode = stat.filemode(item.mode)
        item_type = mode[0]
        item_data = self.item_data

        source = item.get('source', '')
        extra = ''
        if source:
            source = remove_surrogates(source)
            if item_type == 'l':
                extra = ' -> %s' % source
            else:
                mode = 'h' + mode[1:]
                extra = ' link to %s' % source
        item_data['type'] = item_type
        item_data['mode'] = mode
        item_data['user'] = item.user or item.uid
        item_data['group'] = item.group or item.gid
        item_data['uid'] = item.uid
        item_data['gid'] = item.gid
        item_data['path'] = remove_surrogates(item.path)
        item_data['bpath'] = item.path
        item_data['source'] = source
        item_data['linktarget'] = source
        item_data['extra'] = extra
        item_data['flags'] = item.get('bsdflags')
        for key in self.used_call_keys:
            item_data[key] = self.call_keys[key](item)
        return item_data

    def calculate_num_chunks(self, item):
        return len(item.get('chunks', []))

    def calculate_unique_chunks(self, item):
        chunk_index = self.archive.cache.chunks
        return sum(1 for c in item.get('chunks', []) if chunk_index[c.id].refcount == 1)

    def calculate_size(self, item):
        return sum(c.size for c in item.get('chunks', []))

    def calculate_csize(self, item):
        return sum(c.csize for c in item.get('chunks', []))

    def hash_item(self, hash_function, item):
        if 'chunks' not in item:
            return ""
        hash = hashlib.new(hash_function)
        for _, data in self.archive.pipeline.fetch_many([c.id for c in item.chunks]):
            hash.update(data)
        return hash.hexdigest()

    def format_time(self, key, item):
        return format_time(safe_timestamp(item.get(key) or item.mtime))

    def time(self, key, item):
        return safe_timestamp(item.get(key) or item.mtime)


class ChunkIteratorFileWrapper:
    """File-like wrapper for chunk iterators"""

    def __init__(self, chunk_iterator):
        self.chunk_iterator = chunk_iterator
        self.chunk_offset = 0
        self.chunk = b''
        self.exhausted = False

    def _refill(self):
        remaining = len(self.chunk) - self.chunk_offset
        if not remaining:
            try:
                chunk = next(self.chunk_iterator)
                self.chunk = memoryview(chunk.data)
            except StopIteration:
                self.exhausted = True
                return 0  # EOF
            self.chunk_offset = 0
            remaining = len(self.chunk)
        return remaining

    def _read(self, nbytes):
        if not nbytes:
            return b''
        remaining = self._refill()
        will_read = min(remaining, nbytes)
        self.chunk_offset += will_read
        return self.chunk[self.chunk_offset - will_read:self.chunk_offset]

    def read(self, nbytes):
        parts = []
        while nbytes and not self.exhausted:
            read_data = self._read(nbytes)
            nbytes -= len(read_data)
            parts.append(read_data)
        return b''.join(parts)


def open_item(archive, item):
    """Return file-like object for archived item (with chunks)."""
    chunk_iterator = archive.pipeline.fetch_many([c.id for c in item.chunks])
    return ChunkIteratorFileWrapper(chunk_iterator)


def file_status(mode):
    if stat.S_ISREG(mode):
        return 'A'
    elif stat.S_ISDIR(mode):
        return 'd'
    elif stat.S_ISBLK(mode):
        return 'b'
    elif stat.S_ISCHR(mode):
        return 'c'
    elif stat.S_ISLNK(mode):
        return 's'
    elif stat.S_ISFIFO(mode):
        return 'f'
    return '?'


def consume(iterator, n=None):
    """Advance the iterator n-steps ahead. If n is none, consume entirely."""
    # Use functions that consume iterators at C speed.
    if n is None:
        # feed the entire iterator into a zero-length deque
        deque(iterator, maxlen=0)
    else:
        # advance to the empty slice starting at position n
        next(islice(iterator, n, n), None)

# GenericDirEntry, scandir_generic (c) 2012 Ben Hoyt
# from the python-scandir package (3-clause BSD license, just like us, so no troubles here)
# note: simplified version


class GenericDirEntry:
    __slots__ = ('name', '_scandir_path', '_path')

    def __init__(self, scandir_path, name):
        self._scandir_path = scandir_path
        self.name = name
        self._path = None

    @property
    def path(self):
        if self._path is None:
            self._path = os.path.join(self._scandir_path, self.name)
        return self._path

    def stat(self, follow_symlinks=True):
        assert not follow_symlinks
        return os.lstat(self.path)

    def _check_type(self, type):
        st = self.stat(False)
        return stat.S_IFMT(st.st_mode) == type

    def is_dir(self, follow_symlinks=True):
        assert not follow_symlinks
        return self._check_type(stat.S_IFDIR)

    def is_file(self, follow_symlinks=True):
        assert not follow_symlinks
        return self._check_type(stat.S_IFREG)

    def is_symlink(self):
        return self._check_type(stat.S_IFLNK)

    def inode(self):
        st = self.stat(False)
        return st.st_ino

    def __repr__(self):
        return '<{0}: {1!r}>'.format(self.__class__.__name__, self.path)


def scandir_generic(path='.'):
    """Like os.listdir(), but yield DirEntry objects instead of returning a list of names."""
    for name in sorted(os.listdir(path)):
        yield GenericDirEntry(path, name)

try:
    from os import scandir
except ImportError:
    try:
        # Try python-scandir on Python 3.4
        from scandir import scandir
    except ImportError:
        # If python-scandir is not installed, then use a version that is just as slow as listdir.
        scandir = scandir_generic


def scandir_inorder(path='.'):
    return sorted(scandir(path), key=lambda dirent: dirent.inode())


def clean_lines(lines, lstrip=None, rstrip=None, remove_empty=True, remove_comments=True):
    """
    clean lines (usually read from a config file):

    1. strip whitespace (left and right), 2. remove empty lines, 3. remove comments.

    note: only "pure comment lines" are supported, no support for "trailing comments".

    :param lines: input line iterator (e.g. list or open text file) that gives unclean input lines
    :param lstrip: lstrip call arguments or False, if lstripping is not desired
    :param rstrip: rstrip call arguments or False, if rstripping is not desired
    :param remove_comments: remove comment lines (lines starting with "#")
    :param remove_empty: remove empty lines
    :return: yields processed lines
    """
    for line in lines:
        if lstrip is not False:
            line = line.lstrip(lstrip)
        if rstrip is not False:
            line = line.rstrip(rstrip)
        if remove_empty and not line:
            continue
        if remove_comments and line.startswith('#'):
            continue
        yield line


class CompressionDecider1:
    def __init__(self, compression, compression_files):
        """
        Initialize a CompressionDecider instance (and read config files, if needed).

        :param compression: default CompressionSpec (e.g. from --compression option)
        :param compression_files: list of compression config files (e.g. from --compression-from) or
                                  a list of other line iterators
        """
        self.compression = compression
        if not compression_files:
            self.matcher = None
        else:
            self.matcher = PatternMatcher(fallback=compression)
            for file in compression_files:
                try:
                    for line in clean_lines(file):
                        try:
                            compr_spec, fn_pattern = line.split(':', 1)
                        except:
                            continue
                        self.matcher.add([parse_pattern(fn_pattern)], CompressionSpec(compr_spec))
                finally:
                    if hasattr(file, 'close'):
                        file.close()

    def decide(self, path):
        if self.matcher is not None:
            return self.matcher.match(path)
        return self.compression


class CompressionDecider2:
    def __init__(self, compression):
        self.compression = compression

    def decide(self, chunk):
        # nothing fancy here yet: we either use what the metadata says or the default
        # later, we can decide based on the chunk data also.
        # if we compress the data here to decide, we can even update the chunk data
        # and modify the metadata as desired.
        compr_spec = chunk.meta.get('compress', self.compression)
        compr_args = dict(buffer=COMPR_BUFFER)
        compr_args.update(compr_spec)
        if compr_args['name'] == 'auto':
            # we did not decide yet, use heuristic:
            compr_args, chunk = self.heuristic_lz4(compr_args, chunk)
        return compr_args, chunk

    def heuristic_lz4(self, compr_args, chunk):
        meta, data = chunk
        lz4 = get_compressor('lz4', buffer=compr_args['buffer'])
        cdata = lz4.compress(data)
        data_len = len(data)
        cdata_len = len(cdata)
        if cdata_len < data_len:
            compr_spec = compr_args['spec']
        else:
            # uncompressible - we could have a special "uncompressible compressor"
            # that marks such data as uncompressible via compression-type metadata.
            compr_spec = CompressionSpec('none')
        compr_args.update(compr_spec)
        logger.debug("len(data) == %d, len(lz4(data)) == %d, choosing %s", data_len, cdata_len, compr_spec)
        return compr_args, Chunk(data, **meta)


@contextmanager
def signal_handler(signo, handler):
    old_signal_handler = signal.signal(signo, handler)
    try:
        yield
    finally:
        signal.signal(signo, old_signal_handler)<|MERGE_RESOLUTION|>--- conflicted
+++ resolved
@@ -795,22 +795,6 @@
         if not self.parse(self.orig):
             raise ValueError
 
-<<<<<<< HEAD
-    def preformat_text(self, text):
-        """Format repository and archive path with common tags"""
-        current_time = datetime.now()
-        data = {
-            'pid': os.getpid(),
-            'fqdn': socket.getfqdn(),
-            'hostname': socket.gethostname(),
-            'now': current_time.now(),
-            'utcnow': current_time.utcnow(),
-            'user': uid2user(getuid(), getuid())
-            }
-        return format_line(text, data)
-
-=======
->>>>>>> 963bdd34
     def parse(self, text):
         text = replace_placeholders(text)
         valid = self._parse(text)
